--- conflicted
+++ resolved
@@ -250,7 +250,29 @@
 	}
 }
 
-<<<<<<< HEAD
+func TestMustProcess(t *testing.T) {
+
+	var s Specification
+	os.Clearenv()
+	os.Setenv("ENV_CONFIG_DEBUG", "true")
+	os.Setenv("ENV_CONFIG_PORT", "8080")
+	os.Setenv("ENV_CONFIG_RATE", "0.5")
+	os.Setenv("ENV_CONFIG_USER", "Kelsey")
+	os.Setenv("SERVICE_HOST", "127.0.0.1")
+	os.Setenv("ENV_CONFIG_REQUIREDVAR", "foo")
+	MustProcess("env_config", &s)
+
+	defer func() {
+		if err := recover(); err != nil {
+			return
+		}
+
+		t.Error("expected panic")
+	}()
+	m := make(map[string]string)
+	MustProcess("env_config", &m)
+}
+
 func TestEmbeddedStruct(t *testing.T) {
 	var s Specification
 	os.Clearenv()
@@ -285,27 +307,4 @@
 	if s.EmbeddedAlt != "foobar" {
 		t.Errorf("expected %s, got %s", "foobar", s.EmbeddedAlt)
 	}
-=======
-func TestMustProcess(t *testing.T) {
-
-	var s Specification
-	os.Clearenv()
-	os.Setenv("ENV_CONFIG_DEBUG", "true")
-	os.Setenv("ENV_CONFIG_PORT", "8080")
-	os.Setenv("ENV_CONFIG_RATE", "0.5")
-	os.Setenv("ENV_CONFIG_USER", "Kelsey")
-	os.Setenv("SERVICE_HOST", "127.0.0.1")
-	os.Setenv("ENV_CONFIG_REQUIREDVAR", "foo")
-	MustProcess("env_config", &s)
-
-	defer func() {
-		if err := recover(); err != nil {
-			return
-		}
-
-		t.Error("expected panic")
-	}()
-	m := make(map[string]string)
-	MustProcess("env_config", &m)
->>>>>>> 12c18e83
 }